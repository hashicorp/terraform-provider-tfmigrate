# This workflow builds the product for all supported platforms and uploads the resulting
# binaries as Actions artifacts. The workflow also uploads a build metadata file
# (metadata.json) -- and a Terraform Registry manifest file (terraform-registry-manifest.json).
#
# Reference: https://github.com/hashicorp/terraform-provider-crt-example/blob/main/.github/workflows/README.md
#

name: build

# We default to running this workflow on every push to every branch.
# This provides fast feedback when build issues occur, so they can be
# fixed prior to being merged to the main branch.
#
# If you want to opt out of this, and only run the build on certain branches
# please refer to the documentation on branch filtering here:
#
#   https://docs.github.com/en/actions/using-workflows/workflow-syntax-for-github-actions#onpushbranchestagsbranches-ignoretags-ignore
#
on: [workflow_dispatch, push]

env:
  PKG_NAME: "terraform-provider-tfmigrate"

jobs:
  # Detects the Go toolchain version to use for product builds.
  #
  # The implementation is inspired by envconsul -- https://go.hashi.co/get-go-version-example
  test:
    uses: ./.github/workflows/test.yml

  get-go-version:
    name: "Detect Go toolchain version"
    runs-on: ubuntu-latest
    outputs:
      go-version: ${{ steps.get-go-version.outputs.go-version }}
    steps:
      - uses: actions/checkout@11bd71901bbe5b1630ceea73d27597364c9af683 # v4.2.2
      - uses: actions/setup-go@f111f3307d8850f501ac008e886eec1fd1932a34 # v5.3.0
        with:
          go-version-file: 'go.mod'
      - name: Detect Go version
        id: get-go-version
        run: |
          version="$(go list -f {{.GoVersion}} -m)"
          echo "go-version=$version" >> "$GITHUB_OUTPUT"

  # Parses the version/VERSION file.
  # Reference: https://github.com/hashicorp/actions-set-product-version/blob/main/README.md
  # This action should be implemented in product repo `build.yml` files.
  # The action is intended to grab the version
  # from the version file at the beginning of the build,
  # then pass those versions (along with metadata, where necessary)
  # to any workflow jobs that need version information.
  set-product-version:
    name: "Parse version file"
    runs-on: ubuntu-latest
    outputs:
      product-version: ${{ steps.set-product-version.outputs.product-version }}
      product-base-version: ${{ steps.set-product-version.outputs.base-product-version }}
      product-prerelease-version: ${{ steps.set-product-version.outputs.prerelease-product-version }}
      product-minor-version: ${{ steps.set-product-version.outputs.minor-product-version }}
    steps:
      - uses: actions/checkout@11bd71901bbe5b1630ceea73d27597364c9af683 # v4.2.2
      - name: Set Product version
        id: set-product-version
        uses: hashicorp/actions-set-product-version@v2

  # Creates metadata.json file containing build metadata for consumption by CRT workflows.
  #
  # Reference: https://github.com/hashicorp/actions-generate-metadata/blob/main/README.md
  generate-metadata-file:
    needs: set-product-version
    runs-on: ubuntu-latest
    outputs:
      filepath: ${{ steps.generate-metadata-file.outputs.filepath }}
    steps:
      - name: "Checkout directory"
        uses: actions/checkout@11bd71901bbe5b1630ceea73d27597364c9af683 # v4.2.2
      - name: Generate metadata file
        id: generate-metadata-file
        uses: hashicorp/actions-generate-metadata@v1
        with:
          version: ${{ needs.set-product-version.outputs.product-version }}
          product: ${{ env.PKG_NAME }}
          repositoryOwner: "hashicorp"
          repository: ''
      - uses: actions/upload-artifact@4cec3d8aa04e39d1a68397de0c4cd6fb9dce8ec1 # v4.6.1
        with:
          name: metadata.json
          path: ${{ steps.generate-metadata-file.outputs.filepath }}

  # Uploads an Actions artifact named terraform-registry-manifest.json.zip.
  #
  # The artifact contains a single file with a filename that Terraform Registry expects
  # (example: terraform-provider-crt-example_2.3.6-alpha1_manifest.json).
  # The file contents
  # are identical to the terraform-registry-manifest.json file in the source repository.
  upload-terraform-registry-manifest-artifact:
    needs: set-product-version
    runs-on: ubuntu-latest
    steps:
      - name: "Checkout directory"
        uses: actions/checkout@11bd71901bbe5b1630ceea73d27597364c9af683 # v4.2.2
        with:
          path: ${{ env.PKG_NAME }}
      - name: "Copy manifest from checkout directory to a file with the desired name"
        id: terraform-registry-manifest
        run: |
          name="${{ env.PKG_NAME }}"
          version="${{ needs.set-product-version.outputs.product-version }}"

          source="${name}/terraform-registry-manifest.json"
          destination="${name}_${version}_manifest.json"

          cp "$source" "$destination"
          echo "filename=$destination" >> "$GITHUB_OUTPUT"
      - uses: actions/upload-artifact@4cec3d8aa04e39d1a68397de0c4cd6fb9dce8ec1 # v4.6.1
        with:
          name: terraform-registry-manifest.json
          path: ${{ steps.terraform-registry-manifest.outputs.filename }}
          if-no-files-found: error

  # Builds the product for all platforms except macOS.
  #
  # With `reproducible: report`, this job also reports whether the build is reproducible,
  # but does not enforce it.
  #
  # Reference: https://github.com/hashicorp/actions-go-build/blob/main/README.md
  build:
    needs:
      - get-go-version
      - set-product-version
      - test
    runs-on: ubuntu-latest
    strategy:
      fail-fast: true
      matrix:
        goos: [ freebsd, windows, linux ]
        goarch: [ "386", "amd64", "arm", "arm64" ]
        exclude:
          - goos: freebsd
            goarch: arm64
          - goos: windows
            goarch: arm64
          - goos: windows
            goarch: arm

    name: Go ${{ needs.get-go-version.outputs.go-version }} ${{ matrix.goos }} ${{ matrix.goarch }} build
    steps:
      - uses: actions/checkout@11bd71901bbe5b1630ceea73d27597364c9af683 # v4.2.2
      - uses: hashicorp/actions-go-build@v1
        env:
          CGO_ENABLED: 0
          BASE_VERSION: ${{ needs.set-product-version.outputs.product-base-version }}
          PRERELEASE_VERSION: ${{ needs.set-product-version.outputs.product-prerelease-version}}
          METADATA_VERSION: ${{ env.METADATA }}
        with:
          bin_name: "${{ env.PKG_NAME }}_v${{ needs.set-product-version.outputs.product-version }}"
          product_name: ${{ env.PKG_NAME }}
          product_version: ${{ needs.set-product-version.outputs.product-version }}
          go_version: ${{ needs.get-go-version.outputs.go-version }}
          os: ${{ matrix.goos }}
          arch: ${{ matrix.goarch }}
          reproducible: report
          instructions: |
            go build \
              -o "$BIN_PATH" \
              -trimpath \
              -buildvcs=false \
              -ldflags "-s -w -X 'main.Version=${{ needs.set-product-version.outputs.product-version }}'"
            cp LICENSE "$TARGET_DIR/LICENSE.txt"

  whats-next:
    needs:
      - build
      - generate-metadata-file
      - upload-terraform-registry-manifest-artifact
    runs-on: ubuntu-latest
    name: "What's next?"
    steps:
<<<<<<< HEAD
      - uses: actions/checkout@11bd71901bbe5b1630ceea73d27597364c9af683 # v4.2.2
      - uses: hashicorp/actions-go-build@v1
        env:
          CGO_ENABLED: 0
          BASE_VERSION: ${{ needs.set-product-version.outputs.product-base-version }}
          PRERELEASE_VERSION: ${{ needs.set-product-version.outputs.product-prerelease-version}}
          METADATA_VERSION: ${{ env.METADATA }}
        with:
          bin_name: "${{ env.PKG_NAME }}_v${{ needs.set-product-version.outputs.product-version }}"
          product_name: ${{ env.PKG_NAME }}
          product_version: ${{ needs.set-product-version.outputs.product-version }}
          go_version: ${{ needs.get-go-version.outputs.go-version }}
          os: ${{ matrix.goos }}
          arch: ${{ matrix.goarch }}
          reproducible: report
          instructions: |
            go build \
              -o "$BIN_PATH" \
              -trimpath \
              -buildvcs=false \
              -ldflags "-s -w -X 'main.Version=${{ needs.set-product-version.outputs.product-version }}'"
            cp LICENSE "$TARGET_DIR/LICENSE.txt"

  whats-next:
    needs:
      - build
      - generate-metadata-file
      - upload-terraform-registry-manifest-artifact
    runs-on: ubuntu-latest
    name: "What's next?"
    steps:
=======
>>>>>>> 939afbbe
      - name: "Write a helpful summary"
        run: |
          github_dot_com="${{ github.server_url }}"
          owner_with_name="${{ github.repository }}"
          ref="${{ github.ref }}"

          echo "### What's next?" >> "$GITHUB_STEP_SUMMARY"
          echo "#### For a release branch (see \`.release/ci.hcl\`)" >> $GITHUB_STEP_SUMMARY
          echo "After this \`build\` workflow run completes succesfully, you can expect the CRT \`prepare\` workflow to begin momentarily." >> "$GITHUB_STEP_SUMMARY"
          echo "To find the \`prepare\` workflow run, [view the checks for this commit]($github_dot_com/$owner_with_name/commits/$ref)" >> "$GITHUB_STEP_SUMMARY"<|MERGE_RESOLUTION|>--- conflicted
+++ resolved
@@ -1,10 +1,3 @@
-# This workflow builds the product for all supported platforms and uploads the resulting
-# binaries as Actions artifacts. The workflow also uploads a build metadata file
-# (metadata.json) -- and a Terraform Registry manifest file (terraform-registry-manifest.json).
-#
-# Reference: https://github.com/hashicorp/terraform-provider-crt-example/blob/main/.github/workflows/README.md
-#
-
 name: build
 
 # We default to running this workflow on every push to every branch.
@@ -170,15 +163,22 @@
               -ldflags "-s -w -X 'main.Version=${{ needs.set-product-version.outputs.product-version }}'"
             cp LICENSE "$TARGET_DIR/LICENSE.txt"
 
-  whats-next:
+  build-darwin:
     needs:
-      - build
-      - generate-metadata-file
-      - upload-terraform-registry-manifest-artifact
-    runs-on: ubuntu-latest
-    name: "What's next?"
-    steps:
-<<<<<<< HEAD
+      - get-go-version
+      - set-product-version
+      - test # Ensure the test job has run before building
+    runs-on: macos-latest
+    strategy:
+      matrix:
+        goos: [ darwin ]
+        goarch: [ "amd64", "arm64" ]
+      fail-fast: true
+    name: Go ${{ needs.get-go-version.outputs.go-version }} ${{ matrix.goos }} ${{ matrix.goarch }} build
+    env:
+      GOOS: ${{ matrix.goos }}
+      GOARCH: ${{ matrix.goarch }}
+    steps:
       - uses: actions/checkout@11bd71901bbe5b1630ceea73d27597364c9af683 # v4.2.2
       - uses: hashicorp/actions-go-build@v1
         env:
@@ -210,8 +210,6 @@
     runs-on: ubuntu-latest
     name: "What's next?"
     steps:
-=======
->>>>>>> 939afbbe
       - name: "Write a helpful summary"
         run: |
           github_dot_com="${{ github.server_url }}"
