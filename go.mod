--- conflicted
+++ resolved
@@ -18,10 +18,6 @@
 	github.com/zclconf/go-cty v1.16.2
 	gitlab.com/gitlab-org/api/client-go v0.128.0
 	golang.org/x/oauth2 v0.30.0
-<<<<<<< HEAD
-
-=======
->>>>>>> 2481d119
 )
 
 require (
