--- conflicted
+++ resolved
@@ -9,16 +9,13 @@
 	GitLab                    GitServiceProvider = "gitlab.com"
 	Bitbucket                 GitServiceProvider = "bitbucket.org"
 	UnknownGitServiceProvider GitServiceProvider = "unknown"
-<<<<<<< HEAD
 
 	TerraformRPCAPICookie   = "fba0991c9bcd453982f0d88e2da95940"
 	TerraformMagicCookieKey = "TERRAFORM_RPCAPI_COOKIE"
 	TfRemoteScheme          = `https`
-=======
 )
 
 const (
 	// GitTokenEnvName is the environment variable name for the Git Personal Access Token.
 	GitTokenEnvName = "TF_GIT_PAT_TOKEN"
->>>>>>> 6598f0fa
 )