--- conflicted
+++ resolved
@@ -8,11 +8,8 @@
 	GitHub                    GitServiceProvider = "github.com"
 	GitLab                    GitServiceProvider = "gitlab.com"
 	UnknownGitServiceProvider GitServiceProvider = "unknown"
-<<<<<<< HEAD
-	TfRemoteScheme                               = `https`
-=======
 
-	TerraformRPCAPICookie   string = "fba0991c9bcd453982f0d88e2da95940"
-	TerraformMagicCookieKey string = "TERRAFORM_RPCAPI_COOKIE"
->>>>>>> 6b7b63c5
+	TerraformRPCAPICookie   = "fba0991c9bcd453982f0d88e2da95940"
+	TerraformMagicCookieKey = "TERRAFORM_RPCAPI_COOKIE"
+	TfRemoteScheme          = `https`
 )